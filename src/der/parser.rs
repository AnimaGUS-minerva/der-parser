use crate::ber::*;
use crate::der::DerObject;
use crate::error::*;
use nom::number::streaming::be_u8;
use nom::*;
use rusticata_macros::custom_check;
use std::convert::TryFrom;

use crate::ber::MAX_RECURSION;

/// Parse DER object recursively
///
/// Return a tuple containing the remaining (unparsed) bytes and the DER Object, or an error.
///
/// *Note: this is the same as calling `parse_der_recursive` with `MAX_RECURSION`.
///
/// ### Example
///
/// ```
/// use der_parser::ber::BerTag;
/// use der_parser::der::parse_der;
///
/// let bytes = &[0x02, 0x03, 0x01, 0x00, 0x01];
/// let (_, obj) = parse_der(bytes).expect("parsing failed");
///
/// assert_eq!(obj.header.tag, BerTag::Integer);
/// ```
#[inline]
pub fn parse_der(i: &[u8]) -> DerResult {
    parse_der_recursive(i, MAX_RECURSION)
}

/// Parse DER object recursively, specifying the maximum recursion depth
///
/// Return a tuple containing the remaining (unparsed) bytes and the DER Object, or an error.
///
/// ### Example
///
/// ```
/// use der_parser::ber::BerTag;
/// use der_parser::der::parse_der_recursive;
///
/// let bytes = &[0x02, 0x03, 0x01, 0x00, 0x01];
/// let (_, obj) = parse_der_recursive(bytes, 1).expect("parsing failed");
///
/// assert_eq!(obj.header.tag, BerTag::Integer);
/// ```
pub fn parse_der_recursive(i: &[u8], max_depth: usize) -> DerResult {
    let (i, hdr) = der_read_element_header(i)?;
    // safety check: length cannot be more than 2^32 bytes
    if let BerSize::Definite(l) = hdr.len {
        custom_check!(i, l > MAX_OBJECT_SIZE, BerError::InvalidLength)?;
    }
    der_read_element_content_recursive(i, hdr, max_depth)
}

#[doc(hidden)]
#[macro_export]
macro_rules! der_constraint_fail_if(
    ($slice:expr, $cond:expr) => (
        {
            if $cond {
                return Err(::nom::Err::Error(BerError::DerConstraintFailed));
            }
        }
    );
);

/// Parse a DER object, expecting a value with specified tag
///
/// The object is parsed recursively, with a maximum depth of `MAX_RECURSION`.
///
/// ### Example
///
/// ```
/// use der_parser::ber::BerTag;
/// use der_parser::der::parse_der_with_tag;
///
/// let bytes = &[0x02, 0x03, 0x01, 0x00, 0x01];
/// let (_, obj) = parse_der_with_tag(bytes, BerTag::Integer).expect("parsing failed");
///
/// assert_eq!(obj.header.tag, BerTag::Integer);
/// ```
pub fn parse_der_with_tag<Tag: Into<BerTag>>(i: &[u8], tag: Tag) -> DerResult {
    let tag = tag.into();
    let (i, hdr) = der_read_element_header(i)?;
    if hdr.tag != tag {
        return Err(nom::Err::Error(BerError::InvalidTag));
    }
    let (i, content) =
        der_read_element_content_as(i, hdr.tag, hdr.len, hdr.is_constructed(), MAX_RECURSION)?;
    Ok((i, BerObject::from_header_and_content(hdr, content)))
}

/// Read end of content marker
#[inline]
pub fn parse_der_endofcontent(i: &[u8]) -> DerResult {
    parse_der_with_tag(i, BerTag::EndOfContent)
}

/// Read a boolean value
///
/// The encoding of a boolean value shall be primitive. The contents octets shall consist of a
/// single octet.
///
/// If the boolean value is FALSE, the octet shall be zero.
/// If the boolean value is TRUE, the octet shall be one byte, and have all bits set to one (0xff).
#[inline]
pub fn parse_der_bool(i: &[u8]) -> DerResult {
    parse_der_with_tag(i, BerTag::Boolean)
}

/// Read an integer value
///
/// The encoding of a boolean value shall be primitive. The contents octets shall consist of one or
/// more octets.
///
/// To access the content, use the [`as_u64`](struct.BerObject.html#method.as_u64),
/// [`as_u32`](struct.BerObject.html#method.as_u32),
/// [`as_biguint`](struct.BerObject.html#method.as_biguint) or
/// [`as_bigint`](struct.BerObject.html#method.as_bigint) methods.
/// Remember that a BER integer has unlimited size, so these methods return `Result` or `Option`
/// objects.
///
/// # Examples
///
/// ```rust
/// # use der_parser::der::{parse_der_integer, DerObject};
/// # use der_parser::ber::BerObjectContent;
/// let empty = &b""[..];
/// let bytes = [0x02, 0x03, 0x01, 0x00, 0x01];
/// let expected  = DerObject::from_obj(BerObjectContent::Integer(b"\x01\x00\x01"));
/// assert_eq!(
///     parse_der_integer(&bytes),
///     Ok((empty, expected))
/// );
/// ```
#[inline]
pub fn parse_der_integer(i: &[u8]) -> DerResult {
    parse_der_with_tag(i, BerTag::Integer)
}

/// Read an bitstring value
<<<<<<< HEAD
///
/// To access the content as plain bytes, you will have to
/// interprete the resulting tuple which will contain in
/// its first item the number of padding bits left at
/// the end of the bit string, and in its second item
/// a `BitStringObject` structure which will, in its sole
/// structure field called `data`, contain a byte slice
/// representing the value of the bit string which can
/// be interpreted as a big-endian value with the padding
/// bits on the right (as in ASN.1 raw BER or DER encoding).
///
/// To access the content as an integer, use the [`as_u64`](struct.BerObject.html#method.as_u64)
/// or [`as_u32`](struct.BerObject.html#method.as_u32) methods.
/// Remember that a BER bit string has unlimited size, so these methods return `Result` or `Option`
/// objects.
=======
#[inline]
>>>>>>> 83eb09c2
pub fn parse_der_bitstring(i: &[u8]) -> DerResult {
    parse_der_with_tag(i, BerTag::BitString)
}

/// Read an octetstring value
#[inline]
pub fn parse_der_octetstring(i: &[u8]) -> DerResult {
    parse_der_with_tag(i, BerTag::OctetString)
}

/// Read a null value
#[inline]
pub fn parse_der_null(i: &[u8]) -> DerResult {
    parse_der_with_tag(i, BerTag::Null)
}

/// Read an object identifier value
#[inline]
pub fn parse_der_oid(i: &[u8]) -> DerResult {
    parse_der_with_tag(i, BerTag::Oid)
}

/// Read an enumerated value
#[inline]
pub fn parse_der_enum(i: &[u8]) -> DerResult {
    parse_der_with_tag(i, BerTag::Enumerated)
}

/// Read a UTF-8 string value. The encoding is checked.
#[inline]
pub fn parse_der_utf8string(i: &[u8]) -> DerResult {
    parse_der_with_tag(i, BerTag::Utf8String)
}

/// Read a relative object identifier value
#[inline]
pub fn parse_der_relative_oid(i: &[u8]) -> DerResult {
    parse_der_with_tag(i, BerTag::RelativeOid)
}

/// Parse a sequence of DER elements
///
/// Read a sequence of DER objects, without any constraint on the types.
/// Sequence is parsed recursively, so if structured elements are found, they are parsed using the
/// same function.
///
/// To read a specific sequence of objects (giving the expected types), use the
/// [`parse_ber_sequence_defined`](macro.parse_ber_sequence_defined.html) macro.
#[inline]
pub fn parse_der_sequence(i: &[u8]) -> DerResult {
    parse_der_with_tag(i, BerTag::Sequence)
}

/// Parse a set of DER elements
///
/// Read a set of DER objects, without any constraint on the types.
/// Set is parsed recursively, so if structured elements are found, they are parsed using the
/// same function.
///
/// To read a specific set of objects (giving the expected types), use the
/// [`parse_ber_set_defined`](macro.parse_ber_set_defined.html) macro.
#[inline]
pub fn parse_der_set(i: &[u8]) -> DerResult {
    parse_der_with_tag(i, BerTag::Set)
}

/// Read a numeric string value. The content is verified to
/// contain only digits and spaces.
#[inline]
pub fn parse_der_numericstring(i: &[u8]) -> DerResult {
    parse_der_with_tag(i, BerTag::NumericString)
}

/// Read a printable string value. The content is verified to
/// contain only the allowed characters.
#[inline]
pub fn visiblestring(i: &[u8]) -> DerResult {
    parse_der_with_tag(i, BerTag::VisibleString)
}

/// Read a printable string value. The content is verified to
/// contain only the allowed characters.
#[inline]
pub fn parse_der_printablestring(i: &[u8]) -> DerResult {
    parse_der_with_tag(i, BerTag::PrintableString)
}

/// Read a T61 string value
#[inline]
pub fn parse_der_t61string(i: &[u8]) -> DerResult {
    parse_der_with_tag(i, BerTag::T61String)
}

/// Read a Videotex string value
#[inline]
pub fn parse_der_videotexstring(i: &[u8]) -> DerResult {
    parse_der_with_tag(i, BerTag::VideotexString)
}

/// Read an IA5 string value. The content is verified to be ASCII.
#[inline]
pub fn parse_der_ia5string(i: &[u8]) -> DerResult {
    parse_der_with_tag(i, BerTag::Ia5String)
}

/// Read an UTC time value
#[inline]
pub fn parse_der_utctime(i: &[u8]) -> DerResult {
    parse_der_with_tag(i, BerTag::UtcTime)
}

/// Read a Generalized time value
#[inline]
pub fn parse_der_generalizedtime(i: &[u8]) -> DerResult {
    parse_der_with_tag(i, BerTag::GeneralizedTime)
}

/// Read a ObjectDescriptor value
#[inline]
pub fn parse_der_objectdescriptor(i: &[u8]) -> DerResult {
    parse_der_with_tag(i, BerTag::ObjDescriptor)
}

/// Read a GraphicString value
#[inline]
pub fn parse_der_graphicstring(i: &[u8]) -> DerResult {
    parse_der_with_tag(i, BerTag::GraphicString)
}

/// Read a GeneralString value
#[inline]
pub fn parse_der_generalstring(i: &[u8]) -> DerResult {
    parse_der_with_tag(i, BerTag::GeneralString)
}

/// Read a BmpString value
#[inline]
pub fn parse_der_bmpstring(i: &[u8]) -> DerResult {
    parse_der_with_tag(i, BerTag::BmpString)
}

<<<<<<< HEAD
/// Read a UniversalString value
#[inline]
pub fn parse_der_universalstring(i: &[u8]) -> DerResult {
    parse_der_with_tag(i, BerTag::UniversalString)
}

=======
>>>>>>> 83eb09c2
/// Parse an optional tagged object, applying function to get content
///
/// This function returns a `DerObject`, trying to read content as generic DER objects.
/// If parsing failed, return an optional object containing `None`.
///
<<<<<<< HEAD
=======
/// To support other return or error types, use
/// [parse_ber_tagged_explicit_g](fn.parse_ber_tagged_explicit_g.html)
///
>>>>>>> 83eb09c2
/// This function will never fail: if parsing content failed, the BER value `Optional(None)` is
/// returned.
#[inline]
pub fn parse_der_explicit_optional<F>(i: &[u8], tag: BerTag, f: F) -> DerResult
where
    F: Fn(&[u8]) -> DerResult,
{
    parse_ber_explicit_optional(i, tag, f)
}

/// Parse an optional tagged object, applying function to get content
///
/// This function is deprecated, use
/// [parse_der_explicit_optional](fn.parse_der_explicit_optional.html) instead.
#[deprecated(
<<<<<<< HEAD
    since = "4.1.0",
=======
    since = "5.0.0",
>>>>>>> 83eb09c2
    note = "Please use `parse_der_explicit_optional` instead"
)]
#[inline]
pub fn parse_der_explicit<F>(i: &[u8], tag: BerTag, f: F) -> BerResult
where
    F: Fn(&[u8]) -> BerResult,
{
    parse_der_explicit_optional(i, tag, f)
}

/// Parse an implicit tagged object, applying function to read content
///
/// Note: unlike explicit tagged functions, the callback must be a *content* parsing function,
/// often based on the [`parse_der_content`](fn.parse_der_content.html) combinator.
///
/// The built object will use the original header (and tag), so the content may not match the tag
/// value.
///
/// For a combinator version, see [parse_ber_tagged_implicit](../ber/fn.parse_ber_tagged_implicit.html).
///
/// For a generic version (different output and error types), see
/// [parse_ber_tagged_implicit_g](../ber/fn.parse_ber_tagged_implicit_g.html).
///
/// # Examples
///
/// The following parses `[3] IMPLICIT INTEGER` into a `DerObject`:
///
/// ```rust
/// # use der_parser::ber::*;
/// # use der_parser::der::*;
/// # use der_parser::error::DerResult;
/// #
/// fn parse_int_implicit(i:&[u8]) -> DerResult {
///     parse_der_implicit(
///         i,
///         3,
///         parse_der_content(BerTag::Integer),
///     )
/// }
///
/// # let bytes = &[0x83, 0x03, 0x01, 0x00, 0x01];
/// let res = parse_int_implicit(bytes);
/// # match res {
/// #     Ok((rem, content)) => {
/// #         assert!(rem.is_empty());
/// #         assert_eq!(content.as_u32(), Ok(0x10001));
/// #     },
/// #     _ => assert!(false)
/// # }
/// ```
#[inline]
pub fn parse_der_implicit<'a, Tag, F>(i: &'a [u8], tag: Tag, f: F) -> DerResult<'a>
where
    F: Fn(&'a [u8], &'_ BerObjectHeader, usize) -> BerResult<'a, BerObjectContent<'a>>,
    Tag: Into<BerTag>,
{
    parse_ber_implicit(i, tag, f)
}

/// Parse DER object and try to decode it as a 32-bits unsigned integer
pub fn parse_der_u32(i: &[u8]) -> BerResult<u32> {
    match parse_ber_integer(i) {
        Ok((rem, ref obj)) => match obj.content {
            BerObjectContent::Integer(i) => match i.len() {
                1 => Ok((rem, u32::from(i[0]))),
                2 => Ok((rem, u32::from(i[0]) << 8 | u32::from(i[1]))),
                3 => Ok((
                    rem,
                    u32::from(i[0]) << 16 | u32::from(i[1]) << 8 | u32::from(i[2]),
                )),
                4 => Ok((
                    rem,
                    u32::from(i[0]) << 24
                        | u32::from(i[1]) << 16
                        | u32::from(i[2]) << 8
                        | u32::from(i[3]),
                )),
                _ => Err(Err::Error(BerError::IntegerTooLarge)),
            },
            _ => Err(Err::Error(BerError::InvalidTag)),
        },
        Err(e) => Err(e),
    }
}

/// Parse DER object and try to decode it as a 64-bits unsigned integer
pub fn parse_der_u64(i: &[u8]) -> BerResult<u64> {
    match parse_ber_integer(i) {
        Ok((rem, ref obj)) => match obj.content {
            BerObjectContent::Integer(i) => match bytes_to_u64(i) {
                Ok(l) => Ok((rem, l)),
                Err(_) => Err(Err::Error(BerError::IntegerTooLarge)),
            },
            _ => Err(Err::Error(BerError::InvalidTag)),
        },
        Err(e) => Err(e),
    }
}

/// Parse the next bytes as the content of a DER object (combinator)
///
/// Content type is *not* checked to match tag, caller is responsible of providing the correct tag
///
/// Caller is also responsible to check if parsing function consumed the expected number of
/// bytes (`header.len`).
///
/// The arguments of the parse function are: `(input, ber_object_header, max_recursion)`.
///
/// Example: manually parsing header and content
///
/// ```
/// # use der_parser::ber::{BerTag, MAX_RECURSION};
/// # use der_parser::der::*;
/// #
/// # let bytes = &[0x02, 0x03, 0x01, 0x00, 0x01];
/// let (i, header) = der_read_element_header(bytes).expect("parsing failed");
/// let (rem, content) = parse_der_content(header.tag)(i, &header, MAX_RECURSION)
///     .expect("parsing failed");
/// #
/// # assert_eq!(header.tag, BerTag::Integer);
/// ```
pub fn parse_der_content<'a>(
    tag: BerTag,
) -> impl Fn(&'a [u8], &'_ BerObjectHeader, usize) -> BerResult<'a, BerObjectContent<'a>> {
    move |i: &[u8], hdr: &BerObjectHeader, max_recursion: usize| {
        der_read_element_content_as(i, tag, hdr.len, hdr.is_constructed(), max_recursion)
    }
}
// --------- end of parse_der_xxx functions ----------

/// Parse the next bytes as the content of a DER object.
///
/// Content type is *not* checked, caller is reponsible of providing the correct tag
pub fn der_read_element_content_as(
    i: &[u8],
    tag: BerTag,
    len: BerSize,
    constructed: bool,
    max_depth: usize,
) -> BerResult<BerObjectContent> {
    if let BerSize::Definite(l) = len {
        if i.len() < l {
            return Err(Err::Incomplete(Needed::Size(l)));
        }
    }
    match tag {
        BerTag::Boolean => {
            let len = len.primitive()?;
            custom_check!(i, len != 1, BerError::InvalidLength)?;
            der_constraint_fail_if!(i, i[0] != 0 && i[0] != 0xff);
        }
        BerTag::BitString => {
            der_constraint_fail_if!(i, constructed);
            let len = len.primitive()?;
            // exception: read and verify padding bits
            return der_read_content_bitstring(i, len);
        }
        BerTag::NumericString
        | BerTag::VisibleString
        | BerTag::PrintableString
        | BerTag::Ia5String
        | BerTag::Utf8String
        | BerTag::T61String
        | BerTag::VideotexString
        | BerTag::BmpString
        | BerTag::UniversalString
        | BerTag::ObjDescriptor
        | BerTag::GraphicString
        | BerTag::GeneralString => {
            der_constraint_fail_if!(i, constructed);
        }
        BerTag::UtcTime | BerTag::GeneralizedTime => {
            let len = len.primitive()?;
            if len == 0 || i.get(len - 1).cloned() != Some(b'Z') {
                return Err(Err::Error(BerError::DerConstraintFailed));
            }
        }
        _ => (),
    }
    ber_read_element_content_as(i, tag, len, constructed, max_depth)
}

/// Parse DER object content recursively
///
/// *Note: an error is raised if recursion depth exceeds `MAX_RECURSION`.
pub fn der_read_element_content<'a>(i: &'a [u8], hdr: BerObjectHeader<'a>) -> DerResult<'a> {
    der_read_element_content_recursive(i, hdr, MAX_RECURSION)
}

fn der_read_element_content_recursive<'a>(
    i: &'a [u8],
    hdr: BerObjectHeader<'a>,
    max_depth: usize,
) -> DerResult<'a> {
    match hdr.class {
        BerClass::Universal | BerClass::Private => (),
        _ => {
            let (i, content) = ber_get_object_content(i, &hdr)?;
            let content = BerObjectContent::Unknown(hdr.tag, content);
            let obj = BerObject::from_header_and_content(hdr, content);
            return Ok((i, obj));
        }
    }
    match der_read_element_content_as(i, hdr.tag, hdr.len, hdr.is_constructed(), max_depth) {
        Ok((rem, content)) => Ok((rem, DerObject::from_header_and_content(hdr, content))),
        Err(Err::Error(BerError::UnknownTag)) => {
            let (rem, content) = ber_get_object_content(i, &hdr)?;
            let content = BerObjectContent::Unknown(hdr.tag, content);
            let obj = BerObject::from_header_and_content(hdr, content);
            Ok((rem, obj))
        }
        Err(e) => Err(e),
    }
}

fn der_read_content_bitstring(i: &[u8], len: usize) -> BerResult<BerObjectContent> {
    do_parse! {
        i,
        ignored_bits: be_u8 >>
                      custom_check!(ignored_bits > 7, BerError::DerConstraintFailed) >>
                      custom_check!(len == 0, BerError::InvalidLength) >>
        s:            take!(len - 1) >>
                      call!(|input| {
                          if len > 1 {
                              let mut last_byte = s[len-2];
                              for _ in 0..ignored_bits as usize {
                                  der_constraint_fail_if!(i, last_byte & 1 != 0);
                                  last_byte >>= 1;
                              }
                          }
                          Ok((input,()))
                      }) >>
        ( BerObjectContent::BitString(ignored_bits,BitStringObject{ data:s }) )
    }
}

/// Read an object header (DER)
pub fn der_read_element_header(i: &[u8]) -> BerResult<BerObjectHeader> {
    do_parse! {
        i,
        el:   parse_identifier >>
        len:  parse_ber_length_byte >>
        llen: cond!(len.0 == 1, take!(len.1)) >>
        ( {
            let class = match BerClass::try_from(el.0) {
                Ok(c) => c,
                Err(_) => unreachable!(), // Cannot fail, we read only 2 bits
            };
            let len : usize = match len.0 {
                0 => usize::from(len.1),
                _ => {
                    // if len is 0xff -> error (8.1.3.5)
                    custom_check!(&i[1..], len.1 == 0b0111_1111, BerError::InvalidLength)?;
                    // if len.1 == 0b0111_1111 {
                    //     return Err(::nom::Err::Error(error_position!(&i[1..], ErrorKind::Custom(BER_INVALID_LENGTH))));
                    // }
                    // DER(9.1) if len is 0 (indefinite form), obj must be constructed
                    der_constraint_fail_if!(&i[1..], len.1 == 0 && el.1 != 1);
                    // if len.1 == 0 && el.1 != 1 {
                    //     return Err(::nom::Err::Error(error_position!(&i[1..], ErrorKind::Custom(BER_INVALID_LENGTH))));
                    // }
                    let llen = llen.unwrap(); // safe because we tested len.0 != 0
                    match bytes_to_u64(llen) {
                        Ok(l)  => {
                            // DER: should have been encoded in short form (< 127)
                            der_constraint_fail_if!(i, l < 127);
                            usize::try_from(l).or(Err(nom::Err::Error(BerError::InvalidLength)))?
                        },
                        Err(_) => { return Err(::nom::Err::Error(BerError::InvalidTag)); },
                    }
                },
            };
            BerObjectHeader::new(class, el.1, BerTag(el.2), len).with_raw_tag(Some(el.3))
        } )
    }
}<|MERGE_RESOLUTION|>--- conflicted
+++ resolved
@@ -141,7 +141,6 @@
 }
 
 /// Read an bitstring value
-<<<<<<< HEAD
 ///
 /// To access the content as plain bytes, you will have to
 /// interprete the resulting tuple which will contain in
@@ -157,9 +156,7 @@
 /// or [`as_u32`](struct.BerObject.html#method.as_u32) methods.
 /// Remember that a BER bit string has unlimited size, so these methods return `Result` or `Option`
 /// objects.
-=======
-#[inline]
->>>>>>> 83eb09c2
+#[inline]
 pub fn parse_der_bitstring(i: &[u8]) -> DerResult {
     parse_der_with_tag(i, BerTag::BitString)
 }
@@ -301,26 +298,20 @@
     parse_der_with_tag(i, BerTag::BmpString)
 }
 
-<<<<<<< HEAD
 /// Read a UniversalString value
 #[inline]
 pub fn parse_der_universalstring(i: &[u8]) -> DerResult {
     parse_der_with_tag(i, BerTag::UniversalString)
 }
 
-=======
->>>>>>> 83eb09c2
 /// Parse an optional tagged object, applying function to get content
 ///
 /// This function returns a `DerObject`, trying to read content as generic DER objects.
 /// If parsing failed, return an optional object containing `None`.
 ///
-<<<<<<< HEAD
-=======
 /// To support other return or error types, use
 /// [parse_ber_tagged_explicit_g](fn.parse_ber_tagged_explicit_g.html)
 ///
->>>>>>> 83eb09c2
 /// This function will never fail: if parsing content failed, the BER value `Optional(None)` is
 /// returned.
 #[inline]
@@ -336,11 +327,7 @@
 /// This function is deprecated, use
 /// [parse_der_explicit_optional](fn.parse_der_explicit_optional.html) instead.
 #[deprecated(
-<<<<<<< HEAD
     since = "4.1.0",
-=======
-    since = "5.0.0",
->>>>>>> 83eb09c2
     note = "Please use `parse_der_explicit_optional` instead"
 )]
 #[inline]
